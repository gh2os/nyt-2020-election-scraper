#!/usr/bin/env python3

import collections
import datetime
import json
import pprint
import subprocess

AZ_INDEX = 3
GA_INDEX = 10
MI_INDEX = 22
NC_INDEX = 27
NV_INDEX = 33
PA_INDEX = 38

STATE_INDEXES = [AZ_INDEX, GA_INDEX, MI_INDEX, NC_INDEX, NV_INDEX, PA_INDEX]


def git_commits_for(path):
    return subprocess.check_output(['git', 'log', "--format=%H", path]).strip().decode().splitlines()


def git_show(ref, name):
    return subprocess.check_output(['git', 'show', ref + ':' + name])


def fetch_all_results_jsons():
    jsons = []
    for rev in git_commits_for("results.json"):
        jsons.append(json.loads(git_show(rev, 'results.json')))
    jsons.sort(key=lambda j: j['meta']['timestamp']) # Really make sure we’re in order
    return jsons

# List of results.json dicts, in chronological order
jsons = fetch_all_results_jsons()

# Where we’ll aggregate the data from the JSON files
summarized = {}

for state_index in STATE_INDEXES:
    state_name = jsons[0]['data']['races'][state_index]['state_name']
    summarized[state_name] = collections.OrderedDict()
    last = 0
    for json in jsons:
        timestamp = datetime.datetime.strptime(json['meta']['timestamp'], '%Y-%m-%dT%H:%M:%S.%fZ')

        # Retrieve relevant data from the state’s JSON blob
        state_blob = json['data']['races'][state_index]
        candidate1 = state_blob['candidates'][0]
        candidate2 = state_blob['candidates'][1]
        candidate1_name = candidate1['last_name']
        candidate2_name = candidate2['last_name']
        vote_diff = candidate1['votes'] - candidate2['votes']
        votes_remaining = state_blob['tot_exp_vote'] - state_blob['votes']
        precints_reporting = state_blob['precincts_reporting']
        precints_total = state_blob['precincts_total']

        hurdle = (((votes_remaining - vote_diff)/2) + vote_diff) / votes_remaining

        # Generate the string we’ll output
<<<<<<< HEAD
        candidate_votes = f'{candidate1_name} leading by {vote_diff:,} votes (est. remaining: {votes_remaining:,}) (precincts: {precints_reporting}/{precints_total}) ({candidate2_name} needs {hurdle_pct} [{change_pct}])'
=======
        candidate_votes = f'{candidate1_name} leading by {vote_diff:,} votes (est. remaining: {votes_remaining:,}) (precincts: {precints_reporting}/{precints_total}) (underdog needs {hurdle:.2%} [{hurdle-last:.3%}])'

        last = hurdle
>>>>>>> 8d761ef8

        # Add to `summarized` if we don’t have any entries for this state yet or if the last entry is different than this one
        if len(summarized[state_name]) == 0 or candidate_votes != next(reversed(summarized[state_name].values())):
            summarized[state_name][timestamp] = candidate_votes


print('┌────────────────────────────────┐')
print('│ Legend:                        │')
print('│   *** less than 30 minutes ago │')
print('│   --- more than 30 minutes ago │')
print('└────────────────────────────────┘')

for (state, timestamped_results) in summarized.items():
    print(f'\n{state}:')
    for (timestamp, candidate_votes) in reversed(timestamped_results.items()):
        minutes_ago = (datetime.datetime.utcnow() - timestamp).total_seconds() / 60
        symbology = '---' if minutes_ago > 30 else '***'
        formatted_timestamp = timestamp.strftime('%Y-%m-%d %H:%M')
        print(f'  {formatted_timestamp} {symbology} {candidate_votes}')<|MERGE_RESOLUTION|>--- conflicted
+++ resolved
@@ -58,13 +58,9 @@
         hurdle = (((votes_remaining - vote_diff)/2) + vote_diff) / votes_remaining
 
         # Generate the string we’ll output
-<<<<<<< HEAD
-        candidate_votes = f'{candidate1_name} leading by {vote_diff:,} votes (est. remaining: {votes_remaining:,}) (precincts: {precints_reporting}/{precints_total}) ({candidate2_name} needs {hurdle_pct} [{change_pct}])'
-=======
-        candidate_votes = f'{candidate1_name} leading by {vote_diff:,} votes (est. remaining: {votes_remaining:,}) (precincts: {precints_reporting}/{precints_total}) (underdog needs {hurdle:.2%} [{hurdle-last:.3%}])'
+        candidate_votes = f'{candidate1_name} leading by {vote_diff:,} votes (est. remaining: {votes_remaining:,}) (precincts: {precints_reporting}/{precints_total}) ({candidate2_name} needs {hurdle:.2%} [{hurdle-last:.3%}])'
 
         last = hurdle
->>>>>>> 8d761ef8
 
         # Add to `summarized` if we don’t have any entries for this state yet or if the last entry is different than this one
         if len(summarized[state_name]) == 0 or candidate_votes != next(reversed(summarized[state_name].values())):
